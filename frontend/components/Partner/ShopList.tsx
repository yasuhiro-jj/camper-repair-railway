'use client';

import { useState, useEffect } from 'react';
import { partnerShopApi, PartnerShop } from '@/lib/api';
import ShopCard from './ShopCard';

interface ShopListProps {
  prefecture?: string;
  specialty?: string;
  onShopSelect?: (shop: PartnerShop) => void;
  showSelectButton?: boolean;
}

export default function ShopList({
  prefecture,
  specialty,
  onShopSelect,
  showSelectButton = false,
}: ShopListProps) {
  const [shops, setShops] = useState<PartnerShop[]>([]);
  const [isLoading, setIsLoading] = useState(true);
  const [error, setError] = useState<string | null>(null);

  useEffect(() => {
    loadShops();
  }, [prefecture, specialty]);

  const loadShops = async () => {
    setIsLoading(true);
    setError(null);

    try {
      // 都道府県フィルタは部分一致でフロントエンド側でフィルタリング
      // バックエンドには空で送信（全件取得）
      const shopList = await partnerShopApi.getShops(
        'アクティブ', // アクティブな店舗のみ
<<<<<<< HEAD
        undefined, // 都道府県はフロントエンドでフィルタリング
        specialty
      );
      
      // フロントエンド側で都道府県の部分一致フィルタリング
      let filteredShops = shopList;
      if (prefecture && prefecture.trim()) {
        const prefectureLower = prefecture.toLowerCase().trim();
        filteredShops = shopList.filter(shop => {
          const shopPrefecture = (shop.prefecture || '').toLowerCase();
          return shopPrefecture.includes(prefectureLower);
        });
      }
      
=======
        undefined, // 都道府県はフロント側で部分一致フィルタ
        specialty
      );

      let filteredShops = shopList;
      if (prefecture && prefecture.trim()) {
        const prefectureLower = prefecture.toLowerCase().trim();
        filteredShops = shopList.filter((shop) =>
          (shop.prefecture || '').toLowerCase().includes(prefectureLower)
        );
      }

>>>>>>> 08bfecca
      setShops(filteredShops);
    } catch (err: any) {
      console.error('パートナー修理店一覧取得エラー:', err);
      
      // より詳細なエラーメッセージを表示
      let errorMessage = 'パートナー修理店の取得に失敗しました';
      
      if (err.code === 'ECONNREFUSED' || err.message?.includes('Network Error')) {
        errorMessage = 'バックエンドサーバーに接続できません。サーバーが起動しているか確認してください。';
      } else if (err.response?.status === 404) {
        errorMessage = 'APIエンドポイントが見つかりません。';
      } else if (err.response?.data?.error) {
        errorMessage = err.response.data.error;
      } else if (err.message) {
        errorMessage = err.message;
      }
      
      setError(errorMessage);
    } finally {
      setIsLoading(false);
    }
  };

  if (isLoading) {
    return (
      <div className="text-center py-8">
        <div className="inline-block animate-spin rounded-full h-8 w-8 border-b-2 border-blue-500"></div>
        <p className="mt-2 text-gray-600">読み込み中...</p>
      </div>
    );
  }

  if (error) {
    return (
      <div className="bg-red-100 text-red-800 p-4 rounded-lg border border-red-300">
        ❌ {error}
      </div>
    );
  }

  if (shops.length === 0) {
    return (
      <div className="text-center py-8 text-gray-600">
        パートナー修理店が見つかりませんでした
      </div>
    );
  }

  return (
    <div className="grid grid-cols-1 md:grid-cols-2 lg:grid-cols-3 gap-6">
      {shops.map((shop) => (
        <ShopCard
          key={shop.shop_id || shop.page_id}
          shop={shop}
          onSelect={onShopSelect}
          showSelectButton={showSelectButton}
        />
      ))}
    </div>
  );
}
<|MERGE_RESOLUTION|>--- conflicted
+++ resolved
@@ -34,22 +34,6 @@
       // バックエンドには空で送信（全件取得）
       const shopList = await partnerShopApi.getShops(
         'アクティブ', // アクティブな店舗のみ
-<<<<<<< HEAD
-        undefined, // 都道府県はフロントエンドでフィルタリング
-        specialty
-      );
-      
-      // フロントエンド側で都道府県の部分一致フィルタリング
-      let filteredShops = shopList;
-      if (prefecture && prefecture.trim()) {
-        const prefectureLower = prefecture.toLowerCase().trim();
-        filteredShops = shopList.filter(shop => {
-          const shopPrefecture = (shop.prefecture || '').toLowerCase();
-          return shopPrefecture.includes(prefectureLower);
-        });
-      }
-      
-=======
         undefined, // 都道府県はフロント側で部分一致フィルタ
         specialty
       );
@@ -62,7 +46,6 @@
         );
       }
 
->>>>>>> 08bfecca
       setShops(filteredShops);
     } catch (err: any) {
       console.error('パートナー修理店一覧取得エラー:', err);
