'use client';

import { useState, useEffect, Suspense } from 'react';
import { useSearchParams } from 'next/navigation';
import Navigation from '@/components/Navigation';
import ShopList from '@/components/Partner/ShopList';
import InquiryForm from '@/components/Partner/InquiryForm';
import { PartnerShop } from '@/lib/api';

function PartnerPageContent() {
  const searchParams = useSearchParams();
  const [selectedShop, setSelectedShop] = useState<PartnerShop | null>(null);
  const [showInquiryForm, setShowInquiryForm] = useState(false);
  const [filterPrefecture, setFilterPrefecture] = useState<string>('');
  const [filterSpecialty, setFilterSpecialty] = useState<string>('');
  const [defaultSymptom, setDefaultSymptom] = useState<string>('');

  // URLパラメータから初期値を設定
  useEffect(() => {
    const category = searchParams.get('category');
    const symptom = searchParams.get('symptom');
    
    if (category) {
      setFilterSpecialty(category);
    }
    
    if (symptom) {
      setDefaultSymptom(symptom);
    }
  }, [searchParams]);

  const handleShopSelect = (shop: PartnerShop) => {
    setSelectedShop(shop);
    setShowInquiryForm(true);
  };

  const handleInquirySuccess = (dealId: string) => {
    alert(`✅ 問い合わせを受け付けました（商談ID: ${dealId}）`);
    setShowInquiryForm(false);
    setSelectedShop(null);
  };

  const handleCancel = () => {
    setShowInquiryForm(false);
    setSelectedShop(null);
  };

  return (
    <div className="min-h-screen bg-gray-50 p-4">
      <div className="max-w-7xl mx-auto">
        {/* ナビゲーション */}
        <Navigation />

        {/* ヘッダー */}
        <div className="bg-white rounded-lg shadow-sm p-6 mb-6">
          <div className="flex justify-between items-center">
            <div>
              <h1 className="text-3xl font-bold text-gray-900 mb-2">
                🔧 パートナー修理店紹介
              </h1>
              <p className="text-gray-600">
                お客様に最適な修理店をご紹介します
              </p>
            </div>
            {!showInquiryForm && (
              <button
                onClick={() => {
                  setShowInquiryForm(true);
                  setSelectedShop({
                    shop_id: 'demo',
                    name: 'デモ修理店',
                    page_id: 'demo-page-id',
                  } as PartnerShop);
                }}
                className="px-6 py-3 bg-blue-500 text-white rounded-lg hover:bg-blue-600 transition-colors font-semibold"
              >
                📝 お問い合わせフォームを見る
              </button>
            )}
          </div>
        </div>

        {/* フィルタ */}
        {!showInquiryForm && (
          <div className="bg-white rounded-lg shadow-sm p-6 mb-6">
            <h2 className="text-lg font-semibold text-gray-900 mb-4">検索フィルタ</h2>
            <div className="grid grid-cols-1 md:grid-cols-2 gap-4">
              <div>
                <label className="block text-sm font-medium text-gray-700 mb-1">
                  都道府県
                </label>
                <input
                  type="text"
                  value={filterPrefecture}
                  onChange={(e) => setFilterPrefecture(e.target.value)}
<<<<<<< HEAD
                  placeholder="例: 東京都、大阪府"
                  className="w-full px-4 py-2 border border-gray-300 rounded-lg focus:ring-2 focus:ring-blue-500 focus:border-transparent text-gray-900"
=======
                  placeholder="例: 東京、大阪"
                  className="w-full px-4 py-2 border border-gray-300 rounded-lg focus:ring-2 focus:ring-blue-500 focus:border-transparent text-gray-900 placeholder:text-gray-500"
>>>>>>> 08bfecca
                />
              </div>
              <div>
                <label className="block text-sm font-medium text-gray-700 mb-1">
                  専門分野
                </label>
                <input
                  type="text"
                  value={filterSpecialty}
                  onChange={(e) => setFilterSpecialty(e.target.value)}
                  placeholder="例: エアコン、バッテリー"
<<<<<<< HEAD
                  className="w-full px-4 py-2 border border-gray-300 rounded-lg focus:ring-2 focus:ring-blue-500 focus:border-transparent text-gray-900"
=======
                  className="w-full px-4 py-2 border border-gray-300 rounded-lg focus:ring-2 focus:ring-blue-500 focus:border-transparent text-gray-900 placeholder:text-gray-500"
>>>>>>> 08bfecca
                />
              </div>
            </div>
          </div>
        )}

        {/* 問い合わせフォーム */}
        {showInquiryForm && selectedShop && (
          <div className="bg-white rounded-lg shadow-sm p-6 mb-6">
            <div className="mb-4">
              <h2 className="text-xl font-bold text-gray-900 mb-2">
                問い合わせフォーム
              </h2>
              {selectedShop.shop_id !== 'demo' ? (
                <p className="text-sm text-gray-600 mb-4">
                  選択された修理店: <span className="font-semibold">{selectedShop.name}</span>
                </p>
              ) : (
                <p className="text-sm text-gray-600 mb-4">
                  <span className="font-semibold">※ デモ表示モード</span> - 実際の修理店を選択するには、修理店一覧から選択してください。
                </p>
              )}
            </div>
            <InquiryForm
              defaultCategory={filterSpecialty}
              defaultDetail={defaultSymptom}
              defaultPrefecture={filterPrefecture}
              partnerPageId={selectedShop.page_id}
              partnerShop={selectedShop}
              onSuccess={handleInquirySuccess}
              onCancel={handleCancel}
            />
          </div>
        )}

        {/* パートナー修理店一覧 */}
        {!showInquiryForm && (
          <div className="bg-white rounded-lg shadow-sm p-6">
            <h2 className="text-lg font-semibold text-gray-900 mb-4">
              パートナー修理店一覧
            </h2>
            <ShopList
              prefecture={filterPrefecture || undefined}
              specialty={filterSpecialty || undefined}
              onShopSelect={handleShopSelect}
              showSelectButton={true}
            />
          </div>
        )}
      </div>
    </div>
  );
}

export default function PartnerPage() {
  return (
    <Suspense fallback={<div className="min-h-screen bg-gray-50 p-4 flex items-center justify-center">
      <div className="text-center">
        <div className="animate-spin rounded-full h-12 w-12 border-b-2 border-blue-500 mx-auto mb-4"></div>
        <p className="text-gray-600">読み込み中...</p>
      </div>
    </div>}>
      <PartnerPageContent />
    </Suspense>
  );
}
<|MERGE_RESOLUTION|>--- conflicted
+++ resolved
@@ -93,13 +93,8 @@
                   type="text"
                   value={filterPrefecture}
                   onChange={(e) => setFilterPrefecture(e.target.value)}
-<<<<<<< HEAD
-                  placeholder="例: 東京都、大阪府"
-                  className="w-full px-4 py-2 border border-gray-300 rounded-lg focus:ring-2 focus:ring-blue-500 focus:border-transparent text-gray-900"
-=======
                   placeholder="例: 東京、大阪"
                   className="w-full px-4 py-2 border border-gray-300 rounded-lg focus:ring-2 focus:ring-blue-500 focus:border-transparent text-gray-900 placeholder:text-gray-500"
->>>>>>> 08bfecca
                 />
               </div>
               <div>
@@ -111,11 +106,7 @@
                   value={filterSpecialty}
                   onChange={(e) => setFilterSpecialty(e.target.value)}
                   placeholder="例: エアコン、バッテリー"
-<<<<<<< HEAD
-                  className="w-full px-4 py-2 border border-gray-300 rounded-lg focus:ring-2 focus:ring-blue-500 focus:border-transparent text-gray-900"
-=======
                   className="w-full px-4 py-2 border border-gray-300 rounded-lg focus:ring-2 focus:ring-blue-500 focus:border-transparent text-gray-900 placeholder:text-gray-500"
->>>>>>> 08bfecca
                 />
               </div>
             </div>
